// Copyright (c) 2015-2016 The btcsuite developers
// Copyright (c) 2016 The Decred developers
// Use of this source code is governed by an ISC
// license that can be found in the LICENSE file.

package peer_test

import (
	"encoding/binary"
	"errors"
	"io"
	"net"
	"strconv"
	"testing"
	"time"

	"github.com/btcsuite/go-socks/socks"
	"github.com/decred/dcrd/chaincfg"
	"github.com/decred/dcrd/chaincfg/chainhash"
	"github.com/decred/dcrd/peer"
	"github.com/decred/dcrd/wire"
)

// conn mocks a network connection by implementing the net.Conn interface.  It
// is used to test peer connection without actually opening a network
// connection.
type conn struct {
	io.Reader
	io.Writer
	io.Closer

	// local network, address for the connection.
	lnet, laddr string

	// remote network, address for the connection.
	rnet, raddr string

	// mocks socks proxy if true
	proxy bool
}

// LocalAddr returns the local address for the connection.
func (c conn) LocalAddr() net.Addr {
	return &addr{c.lnet, c.laddr}
}

// Remote returns the remote address for the connection.
func (c conn) RemoteAddr() net.Addr {
	if !c.proxy {
		return &addr{c.rnet, c.raddr}
	}
	host, strPort, _ := net.SplitHostPort(c.raddr)
	port, _ := strconv.Atoi(strPort)
	return &socks.ProxiedAddr{
		Net:  c.rnet,
		Host: host,
		Port: port,
	}
}

// Close handles closing the connection.
func (c conn) Close() error {
	return nil
}

func (c conn) SetDeadline(t time.Time) error      { return nil }
func (c conn) SetReadDeadline(t time.Time) error  { return nil }
func (c conn) SetWriteDeadline(t time.Time) error { return nil }

// addr mocks a network address
type addr struct {
	net, address string
}

func (m addr) Network() string { return m.net }
func (m addr) String() string  { return m.address }

// pipe turns two mock connections into a full-duplex connection similar to
// net.Pipe to allow pipe's with (fake) addresses.
func pipe(c1, c2 *conn) (*conn, *conn) {
	r1, w1 := io.Pipe()
	r2, w2 := io.Pipe()

	c1.Writer = w1
	c2.Reader = r1
	c1.Reader = r2
	c2.Writer = w2

	return c1, c2
}

// peerStats holds the expected peer stats used for testing peer.
type peerStats struct {
	wantUserAgent       string
	wantServices        wire.ServiceFlag
	wantProtocolVersion uint32
	wantConnected       bool
	wantVersionKnown    bool
	wantVerAckReceived  bool
	wantLastBlock       int64
	wantStartingHeight  int64
	wantLastPingTime    time.Time
	wantLastPingNonce   uint64
	wantLastPingMicros  int64
	wantTimeOffset      int64
	wantBytesSent       uint64
	wantBytesReceived   uint64
}

// testPeer tests the given peer's flags and stats
func testPeer(t *testing.T, p *peer.Peer, s peerStats) {
	if p.UserAgent() != s.wantUserAgent {
		t.Errorf("testPeer: wrong UserAgent - got %v, want %v", p.UserAgent(), s.wantUserAgent)
		return
	}

	if p.Services() != s.wantServices {
		t.Errorf("testPeer: wrong Services - got %v, want %v", p.Services(), s.wantServices)
		return
	}

	if !p.LastPingTime().Equal(s.wantLastPingTime) {
		t.Errorf("testPeer: wrong LastPingTime - got %v, want %v", p.LastPingTime(), s.wantLastPingTime)
		return
	}

	if p.LastPingNonce() != s.wantLastPingNonce {
		t.Errorf("testPeer: wrong LastPingNonce - got %v, want %v", p.LastPingNonce(), s.wantLastPingNonce)
		return
	}

	if p.LastPingMicros() != s.wantLastPingMicros {
		t.Errorf("testPeer: wrong LastPingMicros - got %v, want %v", p.LastPingMicros(), s.wantLastPingMicros)
		return
	}

	if p.VerAckReceived() != s.wantVerAckReceived {
		t.Errorf("testPeer: wrong VerAckReceived - got %v, want %v", p.VerAckReceived(), s.wantVerAckReceived)
		return
	}

	if p.VersionKnown() != s.wantVersionKnown {
		t.Errorf("testPeer: wrong VersionKnown - got %v, want %v", p.VersionKnown(), s.wantVersionKnown)
		return
	}

	if p.ProtocolVersion() != s.wantProtocolVersion {
		t.Errorf("testPeer: wrong ProtocolVersion - got %v, want %v", p.ProtocolVersion(), s.wantProtocolVersion)
		return
	}

	if p.LastBlock() != s.wantLastBlock {
		t.Errorf("testPeer: wrong LastBlock - got %v, want %v", p.LastBlock(), s.wantLastBlock)
		return
	}

	// Allow for a deviation of 1s, as the second may tick when the message is
	// in transit and the protocol doesn't support any further precision.
	if p.TimeOffset() != s.wantTimeOffset && p.TimeOffset() != s.wantTimeOffset-1 {
		t.Errorf("testPeer: wrong TimeOffset - got %v, want %v or %v", p.TimeOffset(),
			s.wantTimeOffset, s.wantTimeOffset-1)
		return
	}

	if p.BytesSent() != s.wantBytesSent {
		t.Errorf("testPeer: wrong BytesSent - got %v, want %v", p.BytesSent(), s.wantBytesSent)
		return
	}

	if p.BytesReceived() != s.wantBytesReceived {
		t.Errorf("testPeer: wrong BytesReceived - got %v, want %v", p.BytesReceived(), s.wantBytesReceived)
		return
	}

	if p.StartingHeight() != s.wantStartingHeight {
		t.Errorf("testPeer: wrong StartingHeight - got %v, want %v", p.StartingHeight(), s.wantStartingHeight)
		return
	}

	if p.Connected() != s.wantConnected {
		t.Errorf("testPeer: wrong Connected - got %v, want %v", p.Connected(), s.wantConnected)
		return
	}

	stats := p.StatsSnapshot()

	if p.ID() != stats.ID {
		t.Errorf("testPeer: wrong ID - got %v, want %v", p.ID(), stats.ID)
		return
	}

	if p.Addr() != stats.Addr {
		t.Errorf("testPeer: wrong Addr - got %v, want %v", p.Addr(), stats.Addr)
		return
	}

	if p.LastSend() != stats.LastSend {
		t.Errorf("testPeer: wrong LastSend - got %v, want %v", p.LastSend(), stats.LastSend)
		return
	}

	if p.LastRecv() != stats.LastRecv {
		t.Errorf("testPeer: wrong LastRecv - got %v, want %v", p.LastRecv(), stats.LastRecv)
		return
	}
}

// TestPeerConnection tests connection between inbound and outbound peers.
func TestPeerConnection(t *testing.T) {
	verack := make(chan struct{})
	peerCfg := &peer.Config{
		Listeners: peer.MessageListeners{
			OnVerAck: func(p *peer.Peer, msg *wire.MsgVerAck) {
				verack <- struct{}{}
			},
			OnWrite: func(p *peer.Peer, bytesWritten int, msg wire.Message,
				err error) {
				if _, ok := msg.(*wire.MsgVerAck); ok {
					verack <- struct{}{}
				}
			},
		},
		UserAgentName:    "peer",
		UserAgentVersion: "1.0",
		ChainParams:      &chaincfg.MainNetParams,
		Services:         0,
	}
	wantStats := peerStats{
		wantUserAgent:       wire.DefaultUserAgent + "peer:1.0/",
		wantServices:        0,
		wantProtocolVersion: peer.MaxProtocolVersion,
		wantConnected:       true,
		wantVersionKnown:    true,
		wantVerAckReceived:  true,
		wantLastPingTime:    time.Time{},
		wantLastPingNonce:   uint64(0),
		wantLastPingMicros:  int64(0),
		wantTimeOffset:      int64(0),
		wantBytesSent:       158, // 134 version + 24 verack
		wantBytesReceived:   158,
	}
	tests := []struct {
		name  string
		setup func() (*peer.Peer, *peer.Peer, error)
	}{
		{
			"basic handshake",
			func() (*peer.Peer, *peer.Peer, error) {
				inConn, outConn := pipe(
					&conn{raddr: "10.0.0.1:8333"},
					&conn{raddr: "10.0.0.2:8333"},
				)
				inPeer := peer.NewInboundPeer(peerCfg)
				inPeer.Connect(inConn)

				outPeer, err := peer.NewOutboundPeer(peerCfg, "10.0.0.2:8333")
				if err != nil {
					return nil, nil, err
				}
				outPeer.Connect(outConn)

				for i := 0; i < 4; i++ {
					select {
					case <-verack:
					case <-time.After(time.Second):
						return nil, nil, errors.New("verack timeout")
					}
				}
				return inPeer, outPeer, nil
			},
		},
		{
			"socks proxy",
			func() (*peer.Peer, *peer.Peer, error) {
				inConn, outConn := pipe(
					&conn{raddr: "10.0.0.1:8333", proxy: true},
					&conn{raddr: "10.0.0.2:8333"},
				)
				inPeer := peer.NewInboundPeer(peerCfg)
				inPeer.Connect(inConn)

				outPeer, err := peer.NewOutboundPeer(peerCfg, "10.0.0.2:8333")
				if err != nil {
					return nil, nil, err
				}
				outPeer.Connect(outConn)

				for i := 0; i < 4; i++ {
					select {
					case <-verack:
					case <-time.After(time.Second):
						return nil, nil, errors.New("verack timeout")
					}
				}
				return inPeer, outPeer, nil
			},
		},
	}
	t.Logf("Running %d tests", len(tests))
	for i, test := range tests {
		inPeer, outPeer, err := test.setup()
		if err != nil {
			t.Errorf("TestPeerConnection setup #%d: unexpected err %v", i, err)
			return
		}
		testPeer(t, inPeer, wantStats)
		testPeer(t, outPeer, wantStats)

		inPeer.Disconnect()
		outPeer.Disconnect()
		inPeer.WaitForDisconnect()
		outPeer.WaitForDisconnect()
	}
}

// TestPeerListeners tests that the peer listeners are called as expected.
func TestPeerListeners(t *testing.T) {
	verack := make(chan struct{}, 1)
	ok := make(chan wire.Message, 20)
	peerCfg := &peer.Config{
		Listeners: peer.MessageListeners{
			OnGetAddr: func(p *peer.Peer, msg *wire.MsgGetAddr) {
				ok <- msg
			},
			OnAddr: func(p *peer.Peer, msg *wire.MsgAddr) {
				ok <- msg
			},
			OnPing: func(p *peer.Peer, msg *wire.MsgPing) {
				ok <- msg
			},
			OnPong: func(p *peer.Peer, msg *wire.MsgPong) {
				ok <- msg
			},
			OnAlert: func(p *peer.Peer, msg *wire.MsgAlert) {
				ok <- msg
			},
			OnMemPool: func(p *peer.Peer, msg *wire.MsgMemPool) {
				ok <- msg
			},
			OnTx: func(p *peer.Peer, msg *wire.MsgTx) {
				ok <- msg
			},
			OnBlock: func(p *peer.Peer, msg *wire.MsgBlock, buf []byte) {
				ok <- msg
			},
			OnInv: func(p *peer.Peer, msg *wire.MsgInv) {
				ok <- msg
			},
			OnHeaders: func(p *peer.Peer, msg *wire.MsgHeaders) {
				ok <- msg
			},
			OnNotFound: func(p *peer.Peer, msg *wire.MsgNotFound) {
				ok <- msg
			},
			OnGetData: func(p *peer.Peer, msg *wire.MsgGetData) {
				ok <- msg
			},
			OnGetBlocks: func(p *peer.Peer, msg *wire.MsgGetBlocks) {
				ok <- msg
			},
			OnGetHeaders: func(p *peer.Peer, msg *wire.MsgGetHeaders) {
				ok <- msg
			},
			OnFilterAdd: func(p *peer.Peer, msg *wire.MsgFilterAdd) {
				ok <- msg
			},
			OnFilterClear: func(p *peer.Peer, msg *wire.MsgFilterClear) {
				ok <- msg
			},
			OnFilterLoad: func(p *peer.Peer, msg *wire.MsgFilterLoad) {
				ok <- msg
			},
			OnMerkleBlock: func(p *peer.Peer, msg *wire.MsgMerkleBlock) {
				ok <- msg
			},
			OnVersion: func(p *peer.Peer, msg *wire.MsgVersion) {
				ok <- msg
			},
			OnVerAck: func(p *peer.Peer, msg *wire.MsgVerAck) {
				verack <- struct{}{}
			},
			OnReject: func(p *peer.Peer, msg *wire.MsgReject) {
				ok <- msg
			},
			OnSendHeaders: func(p *peer.Peer, msg *wire.MsgSendHeaders) {
				ok <- msg
			},
		},
		UserAgentName:    "peer",
		UserAgentVersion: "1.0",
		ChainParams:      &chaincfg.MainNetParams,
		Services:         wire.SFNodeBloom,
	}
	inConn, outConn := pipe(
		&conn{raddr: "10.0.0.1:8333"},
		&conn{raddr: "10.0.0.2:8333"},
	)
	inPeer := peer.NewInboundPeer(peerCfg)
	inPeer.Connect(inConn)

	peerCfg.Listeners = peer.MessageListeners{
		OnVerAck: func(p *peer.Peer, msg *wire.MsgVerAck) {
			verack <- struct{}{}
		},
	}
	outPeer, err := peer.NewOutboundPeer(peerCfg, "10.0.0.1:8333")
	if err != nil {
		t.Errorf("NewOutboundPeer: unexpected err %v\n", err)
		return
	}
	outPeer.Connect(outConn)

	for i := 0; i < 2; i++ {
		select {
		case <-verack:
		case <-time.After(time.Second * 1):
			t.Errorf("TestPeerListeners: verack timeout\n")
			return
		}
	}

	tests := []struct {
		listener string
		msg      wire.Message
	}{
		{
			"OnGetAddr",
			wire.NewMsgGetAddr(),
		},
		{
			"OnAddr",
			wire.NewMsgAddr(),
		},
		{
			"OnPing",
			wire.NewMsgPing(42),
		},
		{
			"OnPong",
			wire.NewMsgPong(42),
		},
		{
			"OnAlert",
			wire.NewMsgAlert([]byte("payload"), []byte("signature")),
		},
		{
			"OnMemPool",
			wire.NewMsgMemPool(),
		},
		{
			"OnTx",
			wire.NewMsgTx(),
		},
		{
			"OnBlock",
			wire.NewMsgBlock(wire.NewBlockHeader(0, &chainhash.Hash{},
				&chainhash.Hash{}, &chainhash.Hash{}, 1, [6]byte{},
				1, 1, 1, 1, 1, 1, 1, 1, 1, [32]byte{},
				binary.LittleEndian.Uint32([]byte{0xb0, 0x1d, 0xfa, 0xce}))),
		},
		{
			"OnInv",
			wire.NewMsgInv(),
		},
		{
			"OnHeaders",
			wire.NewMsgHeaders(),
		},
		{
			"OnNotFound",
			wire.NewMsgNotFound(),
		},
		{
			"OnGetData",
			wire.NewMsgGetData(),
		},
		{
			"OnGetBlocks",
			wire.NewMsgGetBlocks(&chainhash.Hash{}),
		},
		{
			"OnGetHeaders",
			wire.NewMsgGetHeaders(),
		},
		{
			"OnFilterAdd",
			wire.NewMsgFilterAdd([]byte{0x01}),
		},
		{
			"OnFilterClear",
			wire.NewMsgFilterClear(),
		},
		{
			"OnFilterLoad",
			wire.NewMsgFilterLoad([]byte{0x01}, 10, 0, wire.BloomUpdateNone),
		},
		{
			"OnMerkleBlock",
			wire.NewMsgMerkleBlock(wire.NewBlockHeader(0,
				&chainhash.Hash{}, &chainhash.Hash{},
				&chainhash.Hash{}, 1, [6]byte{},
				1, 1, 1, 1, 1, 1, 1, 1, 1, [32]byte{},
				binary.LittleEndian.Uint32([]byte{0xb0, 0x1d, 0xfa, 0xce}))),
		},
		// only one version message is allowed
		// only one verack message is allowed
		{
			"OnReject",
			wire.NewMsgReject("block", wire.RejectDuplicate, "dupe block"),
		},
		{
			"OnSendHeaders",
			wire.NewMsgSendHeaders(),
		},
	}
	t.Logf("Running %d tests", len(tests))
	for _, test := range tests {
		// Queue the test message
		outPeer.QueueMessage(test.msg, nil)
		select {
		case <-ok:
		case <-time.After(time.Second * 1):
			t.Errorf("TestPeerListeners: %s timeout", test.listener)
			return
		}
	}
	inPeer.Disconnect()
	outPeer.Disconnect()
}

// TestOutboundPeer tests that the outbound peer works as expected.
func TestOutboundPeer(t *testing.T) {
<<<<<<< HEAD
	// Use a mock NewestBlock func to test errs
	var errBlockNotFound = errors.New("newest block not found")
	var mockNewestSha = func() (*chainhash.Hash, int64, error) {
		return nil, 0, errBlockNotFound
	}
=======
>>>>>>> 1ffc3dc1

	peerCfg := &peer.Config{
		NewestBlock: func() (*wire.ShaHash, int32, error) {
			return nil, 0, errors.New("newest block not found")
		},
		UserAgentName:    "peer",
		UserAgentVersion: "1.0",
		ChainParams:      &chaincfg.MainNetParams,
		Services:         0,
	}

	r, w := io.Pipe()
	c := &conn{raddr: "10.0.0.1:8333", Writer: w, Reader: r}

	p, err := peer.NewOutboundPeer(peerCfg, "10.0.0.1:8333")
	if err != nil {
		t.Errorf("NewOutboundPeer: unexpected err - %v\n", err)
		return
	}

	// Test trying to connect twice.
	p.Connect(c)
	p.Connect(c)

	disconnected := make(chan struct{})
	go func() {
		p.WaitForDisconnect()
		disconnected <- struct{}{}
	}()

	select {
	case <-disconnected:
		close(disconnected)
	case <-time.After(time.Second):
		t.Fatal("Peer did not automatically disconnect.")
	}

	if p.Connected() {
		t.Fatalf("Should not be connected as NewestBlock produces error.")
	}

	// Test Queue Inv
	fakeBlockHash := &chainhash.Hash{0: 0x00, 1: 0x01}
	fakeInv := wire.NewInvVect(wire.InvTypeBlock, fakeBlockHash)

	// Should be noops as the peer could not connect.
	p.QueueInventory(fakeInv)
	p.AddKnownInventory(fakeInv)
	p.QueueInventory(fakeInv)

	fakeMsg := wire.NewMsgVerAck()
	p.QueueMessage(fakeMsg, nil)
	done := make(chan struct{})
	p.QueueMessage(fakeMsg, done)
	<-done
	p.Disconnect()

	// Test NewestBlock
	var newestBlock = func() (*chainhash.Hash, int64, error) {
		hashStr := "14a0810ac680a3eb3f82edc878cea25ec41d6b790744e5daeef"
		hash, err := chainhash.NewHashFromStr(hashStr)
		if err != nil {
			return nil, 0, err
		}
		return hash, 234439, nil
	}

	peerCfg.NewestBlock = newestBlock
	r1, w1 := io.Pipe()
	c1 := &conn{raddr: "10.0.0.1:8333", Writer: w1, Reader: r1}
	p1, err := peer.NewOutboundPeer(peerCfg, "10.0.0.1:8333")
	if err != nil {
		t.Errorf("NewOutboundPeer: unexpected err - %v\n", err)
		return
	}
	p1.Connect(c1)

	// Test update latest block
	latestBlockSha, err := chainhash.NewHashFromStr("1a63f9cdff1752e6375c8c76e543a71d239e1a2e5c6db1aa679")
	if err != nil {
		t.Errorf("NewShaHashFromStr: unexpected err %v\n", err)
		return
	}
	p1.UpdateLastAnnouncedBlock(latestBlockSha)
	p1.UpdateLastBlockHeight(234440)
	if p1.LastAnnouncedBlock() != latestBlockSha {
		t.Errorf("LastAnnouncedBlock: wrong block - got %v, want %v",
			p1.LastAnnouncedBlock(), latestBlockSha)
		return
	}

	// Test Queue Inv after connection
	p1.QueueInventory(fakeInv)
	p1.Disconnect()

	// Test testnet
	peerCfg.ChainParams = &chaincfg.TestNetParams
	peerCfg.Services = wire.SFNodeBloom
	r2, w2 := io.Pipe()
	c2 := &conn{raddr: "10.0.0.1:8333", Writer: w2, Reader: r2}
	p2, err := peer.NewOutboundPeer(peerCfg, "10.0.0.1:8333")
	if err != nil {
		t.Errorf("NewOutboundPeer: unexpected err - %v\n", err)
		return
	}
	p2.Connect(c2)

	// Test PushXXX
	var addrs []*wire.NetAddress
	for i := 0; i < 5; i++ {
		na := wire.NetAddress{}
		addrs = append(addrs, &na)
	}
	if _, err := p2.PushAddrMsg(addrs); err != nil {
		t.Errorf("PushAddrMsg: unexpected err %v\n", err)
		return
	}
	if err := p2.PushGetBlocksMsg(nil, &chainhash.Hash{}); err != nil {
		t.Errorf("PushGetBlocksMsg: unexpected err %v\n", err)
		return
	}
	if err := p2.PushGetHeadersMsg(nil, &chainhash.Hash{}); err != nil {
		t.Errorf("PushGetHeadersMsg: unexpected err %v\n", err)
		return
	}

	p2.PushRejectMsg("block", wire.RejectMalformed, "malformed", nil, false)
	p2.PushRejectMsg("block", wire.RejectInvalid, "invalid", nil, false)

	// Test Queue Messages
	p2.QueueMessage(wire.NewMsgGetAddr(), nil)
	p2.QueueMessage(wire.NewMsgPing(1), nil)
	p2.QueueMessage(wire.NewMsgMemPool(), nil)
	p2.QueueMessage(wire.NewMsgGetData(), nil)
	p2.QueueMessage(wire.NewMsgGetHeaders(), nil)

	p2.Disconnect()
}

func init() {
	// Allow self connection when running the tests.
	peer.TstAllowSelfConns()
}<|MERGE_RESOLUTION|>--- conflicted
+++ resolved
@@ -530,17 +530,8 @@
 
 // TestOutboundPeer tests that the outbound peer works as expected.
 func TestOutboundPeer(t *testing.T) {
-<<<<<<< HEAD
-	// Use a mock NewestBlock func to test errs
-	var errBlockNotFound = errors.New("newest block not found")
-	var mockNewestSha = func() (*chainhash.Hash, int64, error) {
-		return nil, 0, errBlockNotFound
-	}
-=======
->>>>>>> 1ffc3dc1
-
 	peerCfg := &peer.Config{
-		NewestBlock: func() (*wire.ShaHash, int32, error) {
+		NewestBlock: func() (*chainhash.Hash, int64, error) {
 			return nil, 0, errors.New("newest block not found")
 		},
 		UserAgentName:    "peer",
