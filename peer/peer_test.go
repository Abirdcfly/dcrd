// Copyright (c) 2015-2016 The btcsuite developers
// Copyright (c) 2016 The Decred developers
// Use of this source code is governed by an ISC
// license that can be found in the LICENSE file.

package peer_test

import (
	"encoding/binary"
	"errors"
	"io"
	"net"
	"strconv"
	"testing"
	"time"

<<<<<<< HEAD
=======
	"github.com/btcsuite/btcd/chaincfg"
	"github.com/btcsuite/btcd/chaincfg/chainhash"
	"github.com/btcsuite/btcd/peer"
	"github.com/btcsuite/btcd/wire"
>>>>>>> bd4e64d1
	"github.com/btcsuite/go-socks/socks"
	"github.com/decred/dcrd/chaincfg"
	"github.com/decred/dcrd/chaincfg/chainhash"
	"github.com/decred/dcrd/peer"
	"github.com/decred/dcrd/wire"
)

// conn mocks a network connection by implementing the net.Conn interface.  It
// is used to test peer connection without actually opening a network
// connection.
type conn struct {
	io.Reader
	io.Writer
	io.Closer

	// local network, address for the connection.
	lnet, laddr string

	// remote network, address for the connection.
	rnet, raddr string

	// mocks socks proxy if true
	proxy bool
}

// LocalAddr returns the local address for the connection.
func (c conn) LocalAddr() net.Addr {
	return &addr{c.lnet, c.laddr}
}

// Remote returns the remote address for the connection.
func (c conn) RemoteAddr() net.Addr {
	if !c.proxy {
		return &addr{c.rnet, c.raddr}
	}
	host, strPort, _ := net.SplitHostPort(c.raddr)
	port, _ := strconv.Atoi(strPort)
	return &socks.ProxiedAddr{
		Net:  c.rnet,
		Host: host,
		Port: port,
	}
}

// Close handles closing the connection.
func (c conn) Close() error {
	return nil
}

func (c conn) SetDeadline(t time.Time) error      { return nil }
func (c conn) SetReadDeadline(t time.Time) error  { return nil }
func (c conn) SetWriteDeadline(t time.Time) error { return nil }

// addr mocks a network address
type addr struct {
	net, address string
}

func (m addr) Network() string { return m.net }
func (m addr) String() string  { return m.address }

// pipe turns two mock connections into a full-duplex connection similar to
// net.Pipe to allow pipe's with (fake) addresses.
func pipe(c1, c2 *conn) (*conn, *conn) {
	r1, w1 := io.Pipe()
	r2, w2 := io.Pipe()

	c1.Writer = w1
	c2.Reader = r1
	c1.Reader = r2
	c2.Writer = w2

	return c1, c2
}

// peerStats holds the expected peer stats used for testing peer.
type peerStats struct {
	wantUserAgent       string
	wantServices        wire.ServiceFlag
	wantProtocolVersion uint32
	wantConnected       bool
	wantVersionKnown    bool
	wantVerAckReceived  bool
	wantLastBlock       int64
	wantStartingHeight  int64
	wantLastPingTime    time.Time
	wantLastPingNonce   uint64
	wantLastPingMicros  int64
	wantTimeOffset      int64
	wantBytesSent       uint64
	wantBytesReceived   uint64
}

// testPeer tests the given peer's flags and stats
func testPeer(t *testing.T, p *peer.Peer, s peerStats) {
	if p.UserAgent() != s.wantUserAgent {
		t.Errorf("testPeer: wrong UserAgent - got %v, want %v", p.UserAgent(), s.wantUserAgent)
		return
	}

	if p.Services() != s.wantServices {
		t.Errorf("testPeer: wrong Services - got %v, want %v", p.Services(), s.wantServices)
		return
	}

	if !p.LastPingTime().Equal(s.wantLastPingTime) {
		t.Errorf("testPeer: wrong LastPingTime - got %v, want %v", p.LastPingTime(), s.wantLastPingTime)
		return
	}

	if p.LastPingNonce() != s.wantLastPingNonce {
		t.Errorf("testPeer: wrong LastPingNonce - got %v, want %v", p.LastPingNonce(), s.wantLastPingNonce)
		return
	}

	if p.LastPingMicros() != s.wantLastPingMicros {
		t.Errorf("testPeer: wrong LastPingMicros - got %v, want %v", p.LastPingMicros(), s.wantLastPingMicros)
		return
	}

	if p.VerAckReceived() != s.wantVerAckReceived {
		t.Errorf("testPeer: wrong VerAckReceived - got %v, want %v", p.VerAckReceived(), s.wantVerAckReceived)
		return
	}

	if p.VersionKnown() != s.wantVersionKnown {
		t.Errorf("testPeer: wrong VersionKnown - got %v, want %v", p.VersionKnown(), s.wantVersionKnown)
		return
	}

	if p.ProtocolVersion() != s.wantProtocolVersion {
		t.Errorf("testPeer: wrong ProtocolVersion - got %v, want %v", p.ProtocolVersion(), s.wantProtocolVersion)
		return
	}

	if p.LastBlock() != s.wantLastBlock {
		t.Errorf("testPeer: wrong LastBlock - got %v, want %v", p.LastBlock(), s.wantLastBlock)
		return
	}

	// Allow for a deviation of 1s, as the second may tick when the message is
	// in transit and the protocol doesn't support any further precision.
	if p.TimeOffset() != s.wantTimeOffset && p.TimeOffset() != s.wantTimeOffset-1 {
		t.Errorf("testPeer: wrong TimeOffset - got %v, want %v or %v", p.TimeOffset(),
			s.wantTimeOffset, s.wantTimeOffset-1)
		return
	}

	if p.BytesSent() != s.wantBytesSent {
		t.Errorf("testPeer: wrong BytesSent - got %v, want %v", p.BytesSent(), s.wantBytesSent)
		return
	}

	if p.BytesReceived() != s.wantBytesReceived {
		t.Errorf("testPeer: wrong BytesReceived - got %v, want %v", p.BytesReceived(), s.wantBytesReceived)
		return
	}

	if p.StartingHeight() != s.wantStartingHeight {
		t.Errorf("testPeer: wrong StartingHeight - got %v, want %v", p.StartingHeight(), s.wantStartingHeight)
		return
	}

	if p.Connected() != s.wantConnected {
		t.Errorf("testPeer: wrong Connected - got %v, want %v", p.Connected(), s.wantConnected)
		return
	}

	stats := p.StatsSnapshot()

	if p.ID() != stats.ID {
		t.Errorf("testPeer: wrong ID - got %v, want %v", p.ID(), stats.ID)
		return
	}

	if p.Addr() != stats.Addr {
		t.Errorf("testPeer: wrong Addr - got %v, want %v", p.Addr(), stats.Addr)
		return
	}

	if p.LastSend() != stats.LastSend {
		t.Errorf("testPeer: wrong LastSend - got %v, want %v", p.LastSend(), stats.LastSend)
		return
	}

	if p.LastRecv() != stats.LastRecv {
		t.Errorf("testPeer: wrong LastRecv - got %v, want %v", p.LastRecv(), stats.LastRecv)
		return
	}
}

// TestPeerConnection tests connection between inbound and outbound peers.
func TestPeerConnection(t *testing.T) {
	verack := make(chan struct{})
	peerCfg := &peer.Config{
		Listeners: peer.MessageListeners{
			OnVerAck: func(p *peer.Peer, msg *wire.MsgVerAck) {
				verack <- struct{}{}
			},
			OnWrite: func(p *peer.Peer, bytesWritten int, msg wire.Message,
				err error) {
				if _, ok := msg.(*wire.MsgVerAck); ok {
					verack <- struct{}{}
				}
			},
		},
		UserAgentName:    "peer",
		UserAgentVersion: "1.0",
		ChainParams:      &chaincfg.MainNetParams,
		Services:         0,
	}
	wantStats := peerStats{
		wantUserAgent:       wire.DefaultUserAgent + "peer:1.0/",
		wantServices:        0,
		wantProtocolVersion: peer.MaxProtocolVersion,
		wantConnected:       true,
		wantVersionKnown:    true,
		wantVerAckReceived:  true,
		wantLastPingTime:    time.Time{},
		wantLastPingNonce:   uint64(0),
		wantLastPingMicros:  int64(0),
		wantTimeOffset:      int64(0),
		wantBytesSent:       158, // 134 version + 24 verack
		wantBytesReceived:   158,
	}
	tests := []struct {
		name  string
		setup func() (*peer.Peer, *peer.Peer, error)
	}{
		{
			"basic handshake",
			func() (*peer.Peer, *peer.Peer, error) {
				inConn, outConn := pipe(
					&conn{raddr: "10.0.0.1:8333"},
					&conn{raddr: "10.0.0.2:8333"},
				)
				inPeer := peer.NewInboundPeer(peerCfg)
				inPeer.Connect(inConn)

				outPeer, err := peer.NewOutboundPeer(peerCfg, "10.0.0.2:8333")
				if err != nil {
					return nil, nil, err
				}
				outPeer.Connect(outConn)

				for i := 0; i < 4; i++ {
					select {
					case <-verack:
					case <-time.After(time.Second):
						return nil, nil, errors.New("verack timeout")
					}
				}
				return inPeer, outPeer, nil
			},
		},
		{
			"socks proxy",
			func() (*peer.Peer, *peer.Peer, error) {
				inConn, outConn := pipe(
					&conn{raddr: "10.0.0.1:8333", proxy: true},
					&conn{raddr: "10.0.0.2:8333"},
				)
				inPeer := peer.NewInboundPeer(peerCfg)
				inPeer.Connect(inConn)

				outPeer, err := peer.NewOutboundPeer(peerCfg, "10.0.0.2:8333")
				if err != nil {
					return nil, nil, err
				}
				outPeer.Connect(outConn)

				for i := 0; i < 4; i++ {
					select {
					case <-verack:
					case <-time.After(time.Second):
						return nil, nil, errors.New("verack timeout")
					}
				}
				return inPeer, outPeer, nil
			},
		},
	}
	t.Logf("Running %d tests", len(tests))
	for i, test := range tests {
		inPeer, outPeer, err := test.setup()
		if err != nil {
			t.Errorf("TestPeerConnection setup #%d: unexpected err %v", i, err)
			return
		}
		testPeer(t, inPeer, wantStats)
		testPeer(t, outPeer, wantStats)

		inPeer.Disconnect()
		outPeer.Disconnect()
		inPeer.WaitForDisconnect()
		outPeer.WaitForDisconnect()
	}
}

// TestPeerListeners tests that the peer listeners are called as expected.
func TestPeerListeners(t *testing.T) {
	verack := make(chan struct{}, 1)
	ok := make(chan wire.Message, 20)
	peerCfg := &peer.Config{
		Listeners: peer.MessageListeners{
			OnGetAddr: func(p *peer.Peer, msg *wire.MsgGetAddr) {
				ok <- msg
			},
			OnAddr: func(p *peer.Peer, msg *wire.MsgAddr) {
				ok <- msg
			},
			OnPing: func(p *peer.Peer, msg *wire.MsgPing) {
				ok <- msg
			},
			OnPong: func(p *peer.Peer, msg *wire.MsgPong) {
				ok <- msg
			},
			OnAlert: func(p *peer.Peer, msg *wire.MsgAlert) {
				ok <- msg
			},
			OnMemPool: func(p *peer.Peer, msg *wire.MsgMemPool) {
				ok <- msg
			},
			OnTx: func(p *peer.Peer, msg *wire.MsgTx) {
				ok <- msg
			},
			OnBlock: func(p *peer.Peer, msg *wire.MsgBlock, buf []byte) {
				ok <- msg
			},
			OnInv: func(p *peer.Peer, msg *wire.MsgInv) {
				ok <- msg
			},
			OnHeaders: func(p *peer.Peer, msg *wire.MsgHeaders) {
				ok <- msg
			},
			OnNotFound: func(p *peer.Peer, msg *wire.MsgNotFound) {
				ok <- msg
			},
			OnGetData: func(p *peer.Peer, msg *wire.MsgGetData) {
				ok <- msg
			},
			OnGetBlocks: func(p *peer.Peer, msg *wire.MsgGetBlocks) {
				ok <- msg
			},
			OnGetHeaders: func(p *peer.Peer, msg *wire.MsgGetHeaders) {
				ok <- msg
			},
			OnFilterAdd: func(p *peer.Peer, msg *wire.MsgFilterAdd) {
				ok <- msg
			},
			OnFilterClear: func(p *peer.Peer, msg *wire.MsgFilterClear) {
				ok <- msg
			},
			OnFilterLoad: func(p *peer.Peer, msg *wire.MsgFilterLoad) {
				ok <- msg
			},
			OnMerkleBlock: func(p *peer.Peer, msg *wire.MsgMerkleBlock) {
				ok <- msg
			},
			OnVersion: func(p *peer.Peer, msg *wire.MsgVersion) {
				ok <- msg
			},
			OnVerAck: func(p *peer.Peer, msg *wire.MsgVerAck) {
				verack <- struct{}{}
			},
			OnReject: func(p *peer.Peer, msg *wire.MsgReject) {
				ok <- msg
			},
			OnSendHeaders: func(p *peer.Peer, msg *wire.MsgSendHeaders) {
				ok <- msg
			},
		},
		UserAgentName:    "peer",
		UserAgentVersion: "1.0",
		ChainParams:      &chaincfg.MainNetParams,
		Services:         wire.SFNodeBloom,
	}
	inConn, outConn := pipe(
		&conn{raddr: "10.0.0.1:8333"},
		&conn{raddr: "10.0.0.2:8333"},
	)
	inPeer := peer.NewInboundPeer(peerCfg)
	inPeer.Connect(inConn)

	peerCfg.Listeners = peer.MessageListeners{
		OnVerAck: func(p *peer.Peer, msg *wire.MsgVerAck) {
			verack <- struct{}{}
		},
	}
	outPeer, err := peer.NewOutboundPeer(peerCfg, "10.0.0.1:8333")
	if err != nil {
		t.Errorf("NewOutboundPeer: unexpected err %v\n", err)
		return
	}
	outPeer.Connect(outConn)

	for i := 0; i < 2; i++ {
		select {
		case <-verack:
		case <-time.After(time.Second * 1):
			t.Errorf("TestPeerListeners: verack timeout\n")
			return
		}
	}

	tests := []struct {
		listener string
		msg      wire.Message
	}{
		{
			"OnGetAddr",
			wire.NewMsgGetAddr(),
		},
		{
			"OnAddr",
			wire.NewMsgAddr(),
		},
		{
			"OnPing",
			wire.NewMsgPing(42),
		},
		{
			"OnPong",
			wire.NewMsgPong(42),
		},
		{
			"OnAlert",
			wire.NewMsgAlert([]byte("payload"), []byte("signature")),
		},
		{
			"OnMemPool",
			wire.NewMsgMemPool(),
		},
		{
			"OnTx",
			wire.NewMsgTx(),
		},
		{
			"OnBlock",
<<<<<<< HEAD
			wire.NewMsgBlock(wire.NewBlockHeader(0, &chainhash.Hash{},
				&chainhash.Hash{}, &chainhash.Hash{}, 1, [6]byte{},
				1, 1, 1, 1, 1, 1, 1, 1, 1, [32]byte{},
				binary.LittleEndian.Uint32([]byte{0xb0, 0x1d, 0xfa, 0xce}))),
=======
			wire.NewMsgBlock(wire.NewBlockHeader(&chainhash.Hash{}, &chainhash.Hash{}, 1, 1)),
>>>>>>> bd4e64d1
		},
		{
			"OnInv",
			wire.NewMsgInv(),
		},
		{
			"OnHeaders",
			wire.NewMsgHeaders(),
		},
		{
			"OnNotFound",
			wire.NewMsgNotFound(),
		},
		{
			"OnGetData",
			wire.NewMsgGetData(),
		},
		{
			"OnGetBlocks",
			wire.NewMsgGetBlocks(&chainhash.Hash{}),
		},
		{
			"OnGetHeaders",
			wire.NewMsgGetHeaders(),
		},
		{
			"OnFilterAdd",
			wire.NewMsgFilterAdd([]byte{0x01}),
		},
		{
			"OnFilterClear",
			wire.NewMsgFilterClear(),
		},
		{
			"OnFilterLoad",
			wire.NewMsgFilterLoad([]byte{0x01}, 10, 0, wire.BloomUpdateNone),
		},
		{
			"OnMerkleBlock",
<<<<<<< HEAD
			wire.NewMsgMerkleBlock(wire.NewBlockHeader(0,
				&chainhash.Hash{}, &chainhash.Hash{},
				&chainhash.Hash{}, 1, [6]byte{},
				1, 1, 1, 1, 1, 1, 1, 1, 1, [32]byte{},
				binary.LittleEndian.Uint32([]byte{0xb0, 0x1d, 0xfa, 0xce}))),
=======
			wire.NewMsgMerkleBlock(wire.NewBlockHeader(&chainhash.Hash{}, &chainhash.Hash{}, 1, 1)),
>>>>>>> bd4e64d1
		},
		// only one version message is allowed
		// only one verack message is allowed
		{
			"OnReject",
			wire.NewMsgReject("block", wire.RejectDuplicate, "dupe block"),
		},
		{
			"OnSendHeaders",
			wire.NewMsgSendHeaders(),
		},
	}
	t.Logf("Running %d tests", len(tests))
	for _, test := range tests {
		// Queue the test message
		outPeer.QueueMessage(test.msg, nil)
		select {
		case <-ok:
		case <-time.After(time.Second * 1):
			t.Errorf("TestPeerListeners: %s timeout", test.listener)
			return
		}
	}
	inPeer.Disconnect()
	outPeer.Disconnect()
}

// TestOutboundPeer tests that the outbound peer works as expected.
func TestOutboundPeer(t *testing.T) {
	peerCfg := &peer.Config{
<<<<<<< HEAD
		NewestBlock: func() (*chainhash.Hash, int64, error) {
=======
		NewestBlock: func() (*chainhash.Hash, int32, error) {
>>>>>>> bd4e64d1
			return nil, 0, errors.New("newest block not found")
		},
		UserAgentName:    "peer",
		UserAgentVersion: "1.0",
		ChainParams:      &chaincfg.MainNetParams,
		Services:         0,
	}

	r, w := io.Pipe()
	c := &conn{raddr: "10.0.0.1:8333", Writer: w, Reader: r}

	p, err := peer.NewOutboundPeer(peerCfg, "10.0.0.1:8333")
	if err != nil {
		t.Errorf("NewOutboundPeer: unexpected err - %v\n", err)
		return
	}

	// Test trying to connect twice.
	p.Connect(c)
	p.Connect(c)

	disconnected := make(chan struct{})
	go func() {
		p.WaitForDisconnect()
		disconnected <- struct{}{}
	}()

	select {
	case <-disconnected:
		close(disconnected)
	case <-time.After(time.Second):
		t.Fatal("Peer did not automatically disconnect.")
	}

	if p.Connected() {
		t.Fatalf("Should not be connected as NewestBlock produces error.")
	}

	// Test Queue Inv
	fakeBlockHash := &chainhash.Hash{0: 0x00, 1: 0x01}
	fakeInv := wire.NewInvVect(wire.InvTypeBlock, fakeBlockHash)

	// Should be noops as the peer could not connect.
	p.QueueInventory(fakeInv)
	p.AddKnownInventory(fakeInv)
	p.QueueInventory(fakeInv)

	fakeMsg := wire.NewMsgVerAck()
	p.QueueMessage(fakeMsg, nil)
	done := make(chan struct{})
	p.QueueMessage(fakeMsg, done)
	<-done
	p.Disconnect()

	// Test NewestBlock
<<<<<<< HEAD
	var newestBlock = func() (*chainhash.Hash, int64, error) {
=======
	var newestBlock = func() (*chainhash.Hash, int32, error) {
>>>>>>> bd4e64d1
		hashStr := "14a0810ac680a3eb3f82edc878cea25ec41d6b790744e5daeef"
		hash, err := chainhash.NewHashFromStr(hashStr)
		if err != nil {
			return nil, 0, err
		}
		return hash, 234439, nil
	}

	peerCfg.NewestBlock = newestBlock
	r1, w1 := io.Pipe()
	c1 := &conn{raddr: "10.0.0.1:8333", Writer: w1, Reader: r1}
	p1, err := peer.NewOutboundPeer(peerCfg, "10.0.0.1:8333")
	if err != nil {
		t.Errorf("NewOutboundPeer: unexpected err - %v\n", err)
		return
	}
	p1.Connect(c1)

	// Test update latest block
<<<<<<< HEAD
	latestBlockSha, err := chainhash.NewHashFromStr("1a63f9cdff1752e6375c8c76e543a71d239e1a2e5c6db1aa679")
=======
	latestBlockHash, err := chainhash.NewHashFromStr("1a63f9cdff1752e6375c8c76e543a71d239e1a2e5c6db1aa679")
>>>>>>> bd4e64d1
	if err != nil {
		t.Errorf("NewHashFromStr: unexpected err %v\n", err)
		return
	}
	p1.UpdateLastAnnouncedBlock(latestBlockHash)
	p1.UpdateLastBlockHeight(234440)
	if p1.LastAnnouncedBlock() != latestBlockHash {
		t.Errorf("LastAnnouncedBlock: wrong block - got %v, want %v",
			p1.LastAnnouncedBlock(), latestBlockHash)
		return
	}

	// Test Queue Inv after connection
	p1.QueueInventory(fakeInv)
	p1.Disconnect()

	// Test testnet
	peerCfg.ChainParams = &chaincfg.TestNetParams
	peerCfg.Services = wire.SFNodeBloom
	r2, w2 := io.Pipe()
	c2 := &conn{raddr: "10.0.0.1:8333", Writer: w2, Reader: r2}
	p2, err := peer.NewOutboundPeer(peerCfg, "10.0.0.1:8333")
	if err != nil {
		t.Errorf("NewOutboundPeer: unexpected err - %v\n", err)
		return
	}
	p2.Connect(c2)

	// Test PushXXX
	var addrs []*wire.NetAddress
	for i := 0; i < 5; i++ {
		na := wire.NetAddress{}
		addrs = append(addrs, &na)
	}
	if _, err := p2.PushAddrMsg(addrs); err != nil {
		t.Errorf("PushAddrMsg: unexpected err %v\n", err)
		return
	}
	if err := p2.PushGetBlocksMsg(nil, &chainhash.Hash{}); err != nil {
		t.Errorf("PushGetBlocksMsg: unexpected err %v\n", err)
		return
	}
	if err := p2.PushGetHeadersMsg(nil, &chainhash.Hash{}); err != nil {
		t.Errorf("PushGetHeadersMsg: unexpected err %v\n", err)
		return
	}

	p2.PushRejectMsg("block", wire.RejectMalformed, "malformed", nil, false)
	p2.PushRejectMsg("block", wire.RejectInvalid, "invalid", nil, false)

	// Test Queue Messages
	p2.QueueMessage(wire.NewMsgGetAddr(), nil)
	p2.QueueMessage(wire.NewMsgPing(1), nil)
	p2.QueueMessage(wire.NewMsgMemPool(), nil)
	p2.QueueMessage(wire.NewMsgGetData(), nil)
	p2.QueueMessage(wire.NewMsgGetHeaders(), nil)

	p2.Disconnect()
}

func init() {
	// Allow self connection when running the tests.
	peer.TstAllowSelfConns()
}<|MERGE_RESOLUTION|>--- conflicted
+++ resolved
@@ -14,13 +14,6 @@
 	"testing"
 	"time"
 
-<<<<<<< HEAD
-=======
-	"github.com/btcsuite/btcd/chaincfg"
-	"github.com/btcsuite/btcd/chaincfg/chainhash"
-	"github.com/btcsuite/btcd/peer"
-	"github.com/btcsuite/btcd/wire"
->>>>>>> bd4e64d1
 	"github.com/btcsuite/go-socks/socks"
 	"github.com/decred/dcrd/chaincfg"
 	"github.com/decred/dcrd/chaincfg/chainhash"
@@ -460,14 +453,10 @@
 		},
 		{
 			"OnBlock",
-<<<<<<< HEAD
 			wire.NewMsgBlock(wire.NewBlockHeader(0, &chainhash.Hash{},
 				&chainhash.Hash{}, &chainhash.Hash{}, 1, [6]byte{},
 				1, 1, 1, 1, 1, 1, 1, 1, 1, [32]byte{},
 				binary.LittleEndian.Uint32([]byte{0xb0, 0x1d, 0xfa, 0xce}))),
-=======
-			wire.NewMsgBlock(wire.NewBlockHeader(&chainhash.Hash{}, &chainhash.Hash{}, 1, 1)),
->>>>>>> bd4e64d1
 		},
 		{
 			"OnInv",
@@ -507,15 +496,11 @@
 		},
 		{
 			"OnMerkleBlock",
-<<<<<<< HEAD
 			wire.NewMsgMerkleBlock(wire.NewBlockHeader(0,
 				&chainhash.Hash{}, &chainhash.Hash{},
 				&chainhash.Hash{}, 1, [6]byte{},
 				1, 1, 1, 1, 1, 1, 1, 1, 1, [32]byte{},
 				binary.LittleEndian.Uint32([]byte{0xb0, 0x1d, 0xfa, 0xce}))),
-=======
-			wire.NewMsgMerkleBlock(wire.NewBlockHeader(&chainhash.Hash{}, &chainhash.Hash{}, 1, 1)),
->>>>>>> bd4e64d1
 		},
 		// only one version message is allowed
 		// only one verack message is allowed
@@ -546,11 +531,7 @@
 // TestOutboundPeer tests that the outbound peer works as expected.
 func TestOutboundPeer(t *testing.T) {
 	peerCfg := &peer.Config{
-<<<<<<< HEAD
 		NewestBlock: func() (*chainhash.Hash, int64, error) {
-=======
-		NewestBlock: func() (*chainhash.Hash, int32, error) {
->>>>>>> bd4e64d1
 			return nil, 0, errors.New("newest block not found")
 		},
 		UserAgentName:    "peer",
@@ -606,11 +587,7 @@
 	p.Disconnect()
 
 	// Test NewestBlock
-<<<<<<< HEAD
 	var newestBlock = func() (*chainhash.Hash, int64, error) {
-=======
-	var newestBlock = func() (*chainhash.Hash, int32, error) {
->>>>>>> bd4e64d1
 		hashStr := "14a0810ac680a3eb3f82edc878cea25ec41d6b790744e5daeef"
 		hash, err := chainhash.NewHashFromStr(hashStr)
 		if err != nil {
@@ -630,11 +607,7 @@
 	p1.Connect(c1)
 
 	// Test update latest block
-<<<<<<< HEAD
-	latestBlockSha, err := chainhash.NewHashFromStr("1a63f9cdff1752e6375c8c76e543a71d239e1a2e5c6db1aa679")
-=======
 	latestBlockHash, err := chainhash.NewHashFromStr("1a63f9cdff1752e6375c8c76e543a71d239e1a2e5c6db1aa679")
->>>>>>> bd4e64d1
 	if err != nil {
 		t.Errorf("NewHashFromStr: unexpected err %v\n", err)
 		return
