--- conflicted
+++ resolved
@@ -79,20 +79,13 @@
 		return messageError("MsgMerkleBlock.BtcDecode", str)
 	}
 
-<<<<<<< HEAD
-	msg.Hashes = make([]*chainhash.Hash, 0, count)
-	for i := uint64(0); i < count; i++ {
-		var sha chainhash.Hash
-		err := readElement(r, &sha)
-=======
 	// Create a contiguous slice of hashes to deserialize into in order to
 	// reduce the number of allocations.
-	hashes := make([]ShaHash, count)
-	msg.Hashes = make([]*ShaHash, 0, count)
+	hashes := make([]chainhash.Hash, count)
+	msg.Hashes = make([]*chainhash.Hash, 0, count)
 	for i := uint64(0); i < count; i++ {
 		hash := &hashes[i]
 		err := readElement(r, hash)
->>>>>>> 2adfb3b5
 		if err != nil {
 			return err
 		}
@@ -115,14 +108,15 @@
 		return messageError("MsgMerkleBlock.BtcDecode", str)
 	}
 
+	hashes = make([]chainhash.Hash, count)
 	msg.SHashes = make([]*chainhash.Hash, 0, scount)
 	for i := uint64(0); i < scount; i++ {
-		var sha chainhash.Hash
-		err := readElement(r, &sha)
-		if err != nil {
-			return err
-		}
-		msg.AddSTxHash(&sha)
+		hash := &hashes[i]
+		err := readElement(r, hash)
+		if err != nil {
+			return err
+		}
+		msg.AddSTxHash(hash)
 	}
 
 	msg.Flags, err = ReadVarBytes(r, pver, maxFlagsPerMerkleBlock,
