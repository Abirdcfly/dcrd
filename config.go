// Copyright (c) 2013-2014 The btcsuite developers
// Copyright (c) 2015 The Decred developers
// Use of this source code is governed by an ISC
// license that can be found in the LICENSE file.

package main

import (
	"errors"
	"fmt"
	"net"
	"os"
	"path/filepath"
	"runtime"
	"sort"
	"strconv"
	"strings"
	"time"

	flags "github.com/btcsuite/go-flags"
	"github.com/btcsuite/go-socks/socks"
	"github.com/decred/dcrd/database"
	_ "github.com/decred/dcrd/database/ldb"
	_ "github.com/decred/dcrd/database/memdb"
	"github.com/decred/dcrd/wire"
	"github.com/decred/dcrutil"
)

const (
	defaultConfigFilename    = "dcrd.conf"
	defaultDataDirname       = "data"
	defaultLogLevel          = "info"
	defaultLogDirname        = "logs"
	defaultLogFilename       = "dcrd.log"
	defaultMaxPeers          = 125
	defaultBanDuration       = time.Hour * 24
	defaultMaxRPCClients     = 10
	defaultMaxRPCWebsockets  = 25
	defaultVerifyEnabled     = false
	defaultDbType            = "leveldb"
	defaultFreeTxRelayLimit  = 15.0
	defaultBlockMinSize      = 0
	defaultBlockMaxSize      = 375000
	blockMaxSizeMin          = 1000
	blockMaxSizeMax          = wire.MaxBlockPayload - 1000
	defaultBlockPrioritySize = 20000
	defaultGenerate          = false
	defaultAddrIndex         = false
	defaultNonAggressive     = false
	defaultNoMiningStateSync = false
	defaultAllowOldVotes     = false
	defaultSigCacheMaxSize   = 50000
)

var (
	dcrdHomeDir        = dcrutil.AppDataDir("dcrd", false)
	defaultConfigFile  = filepath.Join(dcrdHomeDir, defaultConfigFilename)
	defaultDataDir     = filepath.Join(dcrdHomeDir, defaultDataDirname)
	knownDbTypes       = database.SupportedDBs()
	defaultRPCKeyFile  = filepath.Join(dcrdHomeDir, "rpc.key")
	defaultRPCCertFile = filepath.Join(dcrdHomeDir, "rpc.cert")
	defaultLogDir      = filepath.Join(dcrdHomeDir, defaultLogDirname)
)

// runServiceCommand is only set to a real function on Windows.  It is used
// to parse and execute service commands specified via the -s flag.
var runServiceCommand func(string) error

<<<<<<< HEAD
// config defines the configuration options for dcrd.
=======
// minUint32 is a helper function to return the minimum of two uint32s.
// This avoids a math import and the need to cast to floats.
func minUint32(a, b uint32) uint32 {
	if a < b {
		return a
	}
	return b
}

// config defines the configuration options for btcd.
>>>>>>> aa03d68e
//
// See loadConfig for details on the configuration load process.
type config struct {
	DcrdHomeDir        string        `short:"A" long:"appdata" description:"Path to dcrd home directory"`
	ShowVersion        bool          `short:"V" long:"version" description:"Display version information and exit"`
	ConfigFile         string        `short:"C" long:"configfile" description:"Path to configuration file"`
	DataDir            string        `short:"b" long:"datadir" description:"Directory to store data"`
	LogDir             string        `long:"logdir" description:"Directory to log output."`
	AddPeers           []string      `short:"a" long:"addpeer" description:"Add a peer to connect with at startup"`
	ConnectPeers       []string      `long:"connect" description:"Connect only to the specified peers at startup"`
	DisableListen      bool          `long:"nolisten" description:"Disable listening for incoming connections -- NOTE: Listening is automatically disabled if the --connect or --proxy options are used without also specifying listen interfaces via --listen"`
	Listeners          []string      `long:"listen" description:"Add an interface/port to listen for connections (default all interfaces port: 9108, testnet: 19108)"`
	MaxPeers           int           `long:"maxpeers" description:"Max number of inbound and outbound peers"`
	BanDuration        time.Duration `long:"banduration" description:"How long to ban misbehaving peers.  Valid time units are {s, m, h}.  Minimum 1 second"`
	RPCUser            string        `short:"u" long:"rpcuser" description:"Username for RPC connections"`
	RPCPass            string        `short:"P" long:"rpcpass" default-mask:"-" description:"Password for RPC connections"`
	RPCLimitUser       string        `long:"rpclimituser" description:"Username for limited RPC connections"`
	RPCLimitPass       string        `long:"rpclimitpass" default-mask:"-" description:"Password for limited RPC connections"`
	RPCListeners       []string      `long:"rpclisten" description:"Add an interface/port to listen for RPC connections (default port: 9109, testnet: 19109)"`
	RPCCert            string        `long:"rpccert" description:"File containing the certificate file"`
	RPCKey             string        `long:"rpckey" description:"File containing the certificate key"`
	RPCMaxClients      int           `long:"rpcmaxclients" description:"Max number of RPC clients for standard connections"`
	RPCMaxWebsockets   int           `long:"rpcmaxwebsockets" description:"Max number of RPC websocket connections"`
	DisableRPC         bool          `long:"norpc" description:"Disable built-in RPC server -- NOTE: The RPC server is disabled by default if no rpcuser/rpcpass or rpclimituser/rpclimitpass is specified"`
	DisableTLS         bool          `long:"notls" description:"Disable TLS for the RPC server -- NOTE: This is only allowed if the RPC server is bound to localhost"`
	DisableDNSSeed     bool          `long:"nodnsseed" description:"Disable DNS seeding for peers"`
	ExternalIPs        []string      `long:"externalip" description:"Add an ip to the list of local addresses we claim to listen on to peers"`
	Proxy              string        `long:"proxy" description:"Connect via SOCKS5 proxy (eg. 127.0.0.1:9050)"`
	ProxyUser          string        `long:"proxyuser" description:"Username for proxy server"`
	ProxyPass          string        `long:"proxypass" default-mask:"-" description:"Password for proxy server"`
	OnionProxy         string        `long:"onion" description:"Connect to tor hidden services via SOCKS5 proxy (eg. 127.0.0.1:9050)"`
	OnionProxyUser     string        `long:"onionuser" description:"Username for onion proxy server"`
	OnionProxyPass     string        `long:"onionpass" default-mask:"-" description:"Password for onion proxy server"`
	NoOnion            bool          `long:"noonion" description:"Disable connecting to tor hidden services"`
	TorIsolation       bool          `long:"torisolation" description:"Enable Tor stream isolation by randomizing user credentials for each connection."`
	TestNet            bool          `long:"testnet" description:"Use the test network"`
	SimNet             bool          `long:"simnet" description:"Use the simulation test network"`
	DisableCheckpoints bool          `long:"nocheckpoints" description:"Disable built-in checkpoints.  Don't do this unless you know what you're doing."`
	DbType             string        `long:"dbtype" description:"Database backend to use for the Block Chain"`
	Profile            string        `long:"profile" description:"Enable HTTP profiling on given port -- NOTE port must be between 1024 and 65536"`
	CPUProfile         string        `long:"cpuprofile" description:"Write CPU profile to the specified file"`
	MemProfile         string        `long:"memprofile" description:"Write mem profile to the specified file"`
	DumpBlockchain     string        `long:"dumpblockchain" description:"Write blockchain as a gob-encoded map to the specified file"`
	MiningTimeOffset   int           `long:"miningtimeoffset" description:"Offset the mining timestamp of a block by this many seconds (positive values are in the past)"`
	DebugLevel         string        `short:"d" long:"debuglevel" description:"Logging level for all subsystems {trace, debug, info, warn, error, critical} -- You may also specify <subsystem>=<level>,<subsystem2>=<level>,... to set the log level for individual subsystems -- Use show to list available subsystems"`
	Upnp               bool          `long:"upnp" description:"Use UPnP to map our listening port outside of NAT"`
	MinRelayTxFee      float64       `long:"minrelaytxfee" description:"The minimum transaction fee in DCR/kB to be considered a non-zero fee."`
	FreeTxRelayLimit   float64       `long:"limitfreerelay" description:"Limit relay of transactions with no transaction fee to the given amount in thousands of bytes per minute"`
	NoRelayPriority    bool          `long:"norelaypriority" description:"Do not require free or low-fee transactions to have high priority for relaying"`
	MaxOrphanTxs       int           `long:"maxorphantx" description:"Max number of orphan transactions to keep in memory"`
	Generate           bool          `long:"generate" description:"Generate (mine) coins using the CPU"`
	MiningAddrs        []string      `long:"miningaddr" description:"Add the specified payment address to the list of addresses to use for generated blocks -- At least one address is required if the generate option is set"`
	BlockMinSize       uint32        `long:"blockminsize" description:"Mininum block size in bytes to be used when creating a block"`
	BlockMaxSize       uint32        `long:"blockmaxsize" description:"Maximum block size in bytes to be used when creating a block"`
	BlockPrioritySize  uint32        `long:"blockprioritysize" description:"Size in bytes for high-priority/low-fee transactions when creating a block"`
	GetWorkKeys        []string      `long:"getworkkey" description:"DEPRECATED -- Use the --miningaddr option instead"`
	NoAddrIndex        bool          `long:"addrindex" description:"Disable building and maintaining a full address index. Currently only supported by leveldb. Will prevent wallet resyncing from seed."`
	DropAddrIndex      bool          `long:"dropaddrindex" description:"Deletes the address-based transaction index from the database on start up, and the exits."`
	NonAggressive      bool          `long:"nonaggressive" description:"Disable mining off of the parent block of the blockchain if there aren't enough voters"`
	NoMiningStateSync  bool          `long:"nominingstatesync" description:"Disable synchronizing the mining state with other nodes"`
	AllowOldVotes      bool          `long:"allowoldvotes" description:"Enable the addition of very old votes to the mempool"`
	NoPeerBloomFilters bool          `long:"nopeerbloomfilters" description:"Disable bloom filtering support."`
	SigCacheMaxSize    uint          `long:"sigcachemaxsize" description:"The maximum number of entries in the signature verification cache."`
	onionlookup        func(string) ([]net.IP, error)
	lookup             func(string) ([]net.IP, error)
	oniondial          func(string, string) (net.Conn, error)
	dial               func(string, string) (net.Conn, error)
	miningAddrs        []dcrutil.Address
	minRelayTxFee      dcrutil.Amount
}

// serviceOptions defines the configuration options for the daemon as a service on
// Windows.
type serviceOptions struct {
	ServiceCommand string `short:"s" long:"service" description:"Service command {install, remove, start, stop}"`
}

// cleanAndExpandPath expands environment variables and leading ~ in the
// passed path, cleans the result, and returns it.
func cleanAndExpandPath(path string) string {
	// Expand initial ~ to OS specific home directory.
	if strings.HasPrefix(path, "~") {
		homeDir := filepath.Dir(dcrdHomeDir)
		path = strings.Replace(path, "~", homeDir, 1)
	}

	// NOTE: The os.ExpandEnv doesn't work with Windows-style %VARIABLE%,
	// but they variables can still be expanded via POSIX-style $VARIABLE.
	return filepath.Clean(os.ExpandEnv(path))
}

// validLogLevel returns whether or not logLevel is a valid debug log level.
func validLogLevel(logLevel string) bool {
	switch logLevel {
	case "trace":
		fallthrough
	case "debug":
		fallthrough
	case "info":
		fallthrough
	case "warn":
		fallthrough
	case "error":
		fallthrough
	case "critical":
		return true
	}
	return false
}

// supportedSubsystems returns a sorted slice of the supported subsystems for
// logging purposes.
func supportedSubsystems() []string {
	// Convert the subsystemLoggers map keys to a slice.
	subsystems := make([]string, 0, len(subsystemLoggers))
	for subsysID := range subsystemLoggers {
		subsystems = append(subsystems, subsysID)
	}

	// Sort the subsytems for stable display.
	sort.Strings(subsystems)
	return subsystems
}

// parseAndSetDebugLevels attempts to parse the specified debug level and set
// the levels accordingly.  An appropriate error is returned if anything is
// invalid.
func parseAndSetDebugLevels(debugLevel string) error {
	// When the specified string doesn't have any delimters, treat it as
	// the log level for all subsystems.
	if !strings.Contains(debugLevel, ",") && !strings.Contains(debugLevel, "=") {
		// Validate debug log level.
		if !validLogLevel(debugLevel) {
			str := "The specified debug level [%v] is invalid"
			return fmt.Errorf(str, debugLevel)
		}

		// Change the logging level for all subsystems.
		setLogLevels(debugLevel)

		return nil
	}

	// Split the specified string into subsystem/level pairs while detecting
	// issues and update the log levels accordingly.
	for _, logLevelPair := range strings.Split(debugLevel, ",") {
		if !strings.Contains(logLevelPair, "=") {
			str := "The specified debug level contains an invalid " +
				"subsystem/level pair [%v]"
			return fmt.Errorf(str, logLevelPair)
		}

		// Extract the specified subsystem and log level.
		fields := strings.Split(logLevelPair, "=")
		subsysID, logLevel := fields[0], fields[1]

		// Validate subsystem.
		if _, exists := subsystemLoggers[subsysID]; !exists {
			str := "The specified subsystem [%v] is invalid -- " +
				"supported subsytems %v"
			return fmt.Errorf(str, subsysID, supportedSubsystems())
		}

		// Validate log level.
		if !validLogLevel(logLevel) {
			str := "The specified debug level [%v] is invalid"
			return fmt.Errorf(str, logLevel)
		}

		setLogLevel(subsysID, logLevel)
	}

	return nil
}

// validDbType returns whether or not dbType is a supported database type.
func validDbType(dbType string) bool {
	for _, knownType := range knownDbTypes {
		if dbType == knownType {
			return true
		}
	}

	return false
}

// removeDuplicateAddresses returns a new slice with all duplicate entries in
// addrs removed.
func removeDuplicateAddresses(addrs []string) []string {
	result := make([]string, 0, len(addrs))
	seen := map[string]struct{}{}
	for _, val := range addrs {
		if _, ok := seen[val]; !ok {
			result = append(result, val)
			seen[val] = struct{}{}
		}
	}
	return result
}

// normalizeAddress returns addr with the passed default port appended if
// there is not already a port specified.
func normalizeAddress(addr, defaultPort string) string {
	_, _, err := net.SplitHostPort(addr)
	if err != nil {
		return net.JoinHostPort(addr, defaultPort)
	}
	return addr
}

// normalizeAddresses returns a new slice with all the passed peer addresses
// normalized with the given default port, and all duplicates removed.
func normalizeAddresses(addrs []string, defaultPort string) []string {
	for i, addr := range addrs {
		addrs[i] = normalizeAddress(addr, defaultPort)
	}

	return removeDuplicateAddresses(addrs)
}

// filesExists reports whether the named file or directory exists.
func fileExists(name string) bool {
	if _, err := os.Stat(name); err != nil {
		if os.IsNotExist(err) {
			return false
		}
	}
	return true
}

// newConfigParser returns a new command line flags parser.
func newConfigParser(cfg *config, so *serviceOptions, options flags.Options) *flags.Parser {
	parser := flags.NewParser(cfg, options)
	if runtime.GOOS == "windows" {
		parser.AddGroup("Service Options", "Service Options", so)
	}
	return parser
}

// loadConfig initializes and parses the config using a config file and command
// line options.
//
// The configuration proceeds as follows:
// 	1) Start with a default config with sane settings
// 	2) Pre-parse the command line to check for an alternative config file
// 	3) Load configuration file overwriting defaults with any specified options
// 	4) Parse CLI options and overwrite/add any specified options
//
// The above results in daemon functioning properly without any config settings
// while still allowing the user to override settings with config files and
// command line options.  Command line options always take precedence.
func loadConfig() (*config, []string, error) {
	// Default config.
	cfg := config{
		DcrdHomeDir:       dcrdHomeDir,
		ConfigFile:        defaultConfigFile,
		DebugLevel:        defaultLogLevel,
		MaxPeers:          defaultMaxPeers,
		BanDuration:       defaultBanDuration,
		RPCMaxClients:     defaultMaxRPCClients,
		RPCMaxWebsockets:  defaultMaxRPCWebsockets,
		DataDir:           defaultDataDir,
		LogDir:            defaultLogDir,
		DbType:            defaultDbType,
		RPCKey:            defaultRPCKeyFile,
		RPCCert:           defaultRPCCertFile,
		MinRelayTxFee:     defaultMinRelayTxFee.ToCoin(),
		FreeTxRelayLimit:  defaultFreeTxRelayLimit,
		BlockMinSize:      defaultBlockMinSize,
		BlockMaxSize:      defaultBlockMaxSize,
		BlockPrioritySize: defaultBlockPrioritySize,
		SigCacheMaxSize:   defaultSigCacheMaxSize,
		MaxOrphanTxs:      maxOrphanTransactions,
		Generate:          defaultGenerate,
		NoAddrIndex:       defaultAddrIndex,
		NoMiningStateSync: defaultNoMiningStateSync,
		AllowOldVotes:     defaultAllowOldVotes,
	}

	// Service options which are only added on Windows.
	serviceOpts := serviceOptions{}

	// Pre-parse the command line options to see if an alternative config
	// file or the version flag was specified.  Any errors aside from the
	// help message error can be ignored here since they will be caught by
	// the final parse below.
	preCfg := cfg
	preParser := newConfigParser(&preCfg, &serviceOpts, flags.HelpFlag)
	_, err := preParser.Parse()
	if err != nil {
		if e, ok := err.(*flags.Error); ok && e.Type == flags.ErrHelp {
			fmt.Fprintln(os.Stderr, err)
			return nil, nil, err
		}
	}

	// Show the version and exit if the version flag was specified.
	appName := filepath.Base(os.Args[0])
	appName = strings.TrimSuffix(appName, filepath.Ext(appName))
	usageMessage := fmt.Sprintf("Use %s -h to show usage", appName)
	if preCfg.ShowVersion {
		fmt.Println(appName, "version", version())
		os.Exit(0)
	}

	// Perform service command and exit if specified.  Invalid service
	// commands show an appropriate error.  Only runs on Windows since
	// the runServiceCommand function will be nil when not on Windows.
	if serviceOpts.ServiceCommand != "" && runServiceCommand != nil {
		err := runServiceCommand(serviceOpts.ServiceCommand)
		if err != nil {
			fmt.Fprintln(os.Stderr, err)
		}
		os.Exit(0)
	}

	// Update the home directory for dcrd if specified. Since the home
	// directory is updated, other variables need to be updated to
	// reflect the new changes.
	if len(preCfg.DcrdHomeDir) > 0 {
		cfg.DcrdHomeDir, _ = filepath.Abs(preCfg.DcrdHomeDir)
		cfg.ConfigFile = filepath.Join(cfg.DcrdHomeDir, defaultConfigFilename)
		cfg.DataDir = filepath.Join(cfg.DcrdHomeDir, defaultDataDirname)
		cfg.RPCKey = filepath.Join(cfg.DcrdHomeDir, "rpc.key")
		cfg.RPCCert = filepath.Join(cfg.DcrdHomeDir, "rpc.cert")
		cfg.LogDir = filepath.Join(cfg.DcrdHomeDir, defaultLogDirname)
	}

	// Load additional config from file.
	var configFileError error
	parser := newConfigParser(&cfg, &serviceOpts, flags.Default)
	if !(preCfg.SimNet) || preCfg.ConfigFile !=
		defaultConfigFile {

		err := flags.NewIniParser(parser).ParseFile(preCfg.ConfigFile)
		if err != nil {
			if _, ok := err.(*os.PathError); !ok {
				fmt.Fprintf(os.Stderr, "Error parsing config "+
					"file: %v\n", err)
				fmt.Fprintln(os.Stderr, usageMessage)
				return nil, nil, err
			}
			configFileError = err
		}
	}

	// Parse command line options again to ensure they take precedence.
	remainingArgs, err := parser.Parse()
	if err != nil {
		if e, ok := err.(*flags.Error); !ok || e.Type != flags.ErrHelp {
			fmt.Fprintln(os.Stderr, usageMessage)
		}
		return nil, nil, err
	}

	// Create the home directory if it doesn't already exist.
	funcName := "loadConfig"
	err = os.MkdirAll(dcrdHomeDir, 0700)
	if err != nil {
		// Show a nicer error message if it's because a symlink is
		// linked to a directory that does not exist (probably because
		// it's not mounted).
		if e, ok := err.(*os.PathError); ok && os.IsExist(err) {
			if link, lerr := os.Readlink(e.Path); lerr == nil {
				str := "is symlink %s -> %s mounted?"
				err = fmt.Errorf(str, e.Path, link)
			}
		}

		str := "%s: Failed to create home directory: %v"
		err := fmt.Errorf(str, funcName, err)
		fmt.Fprintln(os.Stderr, err)
		return nil, nil, err
	}

	// Multiple networks can't be selected simultaneously.
	numNets := 0

	// Count number of network flags passed; assign active network params
	// while we're at it
	if cfg.TestNet {
		numNets++
		activeNetParams = &testNetParams
	}
	if cfg.SimNet {
		numNets++
		// Also disable dns seeding on the simulation test network.
		activeNetParams = &simNetParams
		cfg.DisableDNSSeed = true
	}
	if numNets > 1 {
		str := "%s: The testnet and simnet params can't be " +
			"used together -- choose one of the three"
		err := fmt.Errorf(str, funcName)
		fmt.Fprintln(os.Stderr, err)
		fmt.Fprintln(os.Stderr, usageMessage)
		return nil, nil, err
	}

	// Append the network type to the data directory so it is "namespaced"
	// per network.  In addition to the block database, there are other
	// pieces of data that are saved to disk such as address manager state.
	// All data is specific to a network, so namespacing the data directory
	// means each individual piece of serialized data does not have to
	// worry about changing names per network and such.
	cfg.DataDir = cleanAndExpandPath(cfg.DataDir)
	cfg.DataDir = filepath.Join(cfg.DataDir, netName(activeNetParams))

	// Append the network type to the log directory so it is "namespaced"
	// per network in the same fashion as the data directory.
	cfg.LogDir = cleanAndExpandPath(cfg.LogDir)
	cfg.LogDir = filepath.Join(cfg.LogDir, netName(activeNetParams))

	// Special show command to list supported subsystems and exit.
	if cfg.DebugLevel == "show" {
		fmt.Println("Supported subsystems", supportedSubsystems())
		os.Exit(0)
	}

	// Initialize logging at the default logging level.
	initSeelogLogger(filepath.Join(cfg.LogDir, defaultLogFilename))
	setLogLevels(defaultLogLevel)

	// Parse, validate, and set debug log level(s).
	if err := parseAndSetDebugLevels(cfg.DebugLevel); err != nil {
		err := fmt.Errorf("%s: %v", funcName, err.Error())
		fmt.Fprintln(os.Stderr, err)
		fmt.Fprintln(os.Stderr, usageMessage)
		return nil, nil, err
	}

	// Validate database type.
	if !validDbType(cfg.DbType) {
		str := "%s: The specified database type [%v] is invalid -- " +
			"supported types %v"
		err := fmt.Errorf(str, funcName, cfg.DbType, knownDbTypes)
		fmt.Fprintln(os.Stderr, err)
		fmt.Fprintln(os.Stderr, usageMessage)
		return nil, nil, err
	}

	if !cfg.NoAddrIndex && cfg.DropAddrIndex {
		err := fmt.Errorf("addrindex and dropaddrindex cannot be " +
			"activated at the same")
		fmt.Fprintln(os.Stderr, err)
		fmt.Fprintln(os.Stderr, usageMessage)
		return nil, nil, err
	}

	// Memdb does not currently support the addrindex.
	if cfg.DbType == "memdb" && !cfg.NoAddrIndex {
		err := fmt.Errorf("memdb does not currently support the addrindex")
		fmt.Fprintln(os.Stderr, err)
		fmt.Fprintln(os.Stderr, usageMessage)
		return nil, nil, err
	}

	// Validate profile port number
	if cfg.Profile != "" {
		profilePort, err := strconv.Atoi(cfg.Profile)
		if err != nil || profilePort < 1024 || profilePort > 65535 {
			str := "%s: The profile port must be between 1024 and 65535"
			err := fmt.Errorf(str, funcName)
			fmt.Fprintln(os.Stderr, err)
			fmt.Fprintln(os.Stderr, usageMessage)
			return nil, nil, err
		}
	}

	// Don't allow ban durations that are too short.
	if cfg.BanDuration < time.Duration(time.Second) {
		str := "%s: The banduration option may not be less than 1s -- parsed [%v]"
		err := fmt.Errorf(str, funcName, cfg.BanDuration)
		fmt.Fprintln(os.Stderr, err)
		fmt.Fprintln(os.Stderr, usageMessage)
		return nil, nil, err
	}

	// --addPeer and --connect do not mix.
	if len(cfg.AddPeers) > 0 && len(cfg.ConnectPeers) > 0 {
		str := "%s: the --addpeer and --connect options can not be " +
			"mixed"
		err := fmt.Errorf(str, funcName)
		fmt.Fprintln(os.Stderr, err)
		fmt.Fprintln(os.Stderr, usageMessage)
		return nil, nil, err
	}

	// --proxy or --connect without --listen disables listening.
	if (cfg.Proxy != "" || len(cfg.ConnectPeers) > 0) &&
		len(cfg.Listeners) == 0 {
		cfg.DisableListen = true
	}

	// Connect means no DNS seeding.
	if len(cfg.ConnectPeers) > 0 {
		cfg.DisableDNSSeed = true
	}

	// Add the default listener if none were specified. The default
	// listener is all addresses on the listen port for the network
	// we are to connect to.
	if len(cfg.Listeners) == 0 {
		cfg.Listeners = []string{
			net.JoinHostPort("", activeNetParams.DefaultPort),
		}
	}

	// Check to make sure limited and admin users don't have the same username
	if cfg.RPCUser == cfg.RPCLimitUser && cfg.RPCUser != "" {
		str := "%s: --rpcuser and --rpclimituser must not specify the " +
			"same username"
		err := fmt.Errorf(str, funcName)
		fmt.Fprintln(os.Stderr, err)
		fmt.Fprintln(os.Stderr, usageMessage)
		return nil, nil, err
	}

	// Check to make sure limited and admin users don't have the same password
	if cfg.RPCPass == cfg.RPCLimitPass && cfg.RPCPass != "" {
		str := "%s: --rpcpass and --rpclimitpass must not specify the " +
			"same password"
		err := fmt.Errorf(str, funcName)
		fmt.Fprintln(os.Stderr, err)
		fmt.Fprintln(os.Stderr, usageMessage)
		return nil, nil, err
	}

	// The RPC server is disabled if no username or password is provided.
	if (cfg.RPCUser == "" || cfg.RPCPass == "") &&
		(cfg.RPCLimitUser == "" || cfg.RPCLimitPass == "") {
		cfg.DisableRPC = true
	}

	// Default RPC to listen on localhost only.
	if !cfg.DisableRPC && len(cfg.RPCListeners) == 0 {
		addrs, err := net.LookupHost("localhost")
		if err != nil {
			return nil, nil, err
		}
		cfg.RPCListeners = make([]string, 0, len(addrs))
		for _, addr := range addrs {
			addr = net.JoinHostPort(addr, activeNetParams.rpcPort)
			cfg.RPCListeners = append(cfg.RPCListeners, addr)
		}
	}

	// Validate the the minrelaytxfee.
	cfg.minRelayTxFee, err = dcrutil.NewAmount(cfg.MinRelayTxFee)
	if err != nil {
		str := "%s: invalid minrelaytxfee: %v"
		err := fmt.Errorf(str, funcName, err)
		fmt.Fprintln(os.Stderr, err)
		fmt.Fprintln(os.Stderr, usageMessage)
		return nil, nil, err
	}

	// Limit the max block size to a sane value.
	if cfg.BlockMaxSize < blockMaxSizeMin || cfg.BlockMaxSize >
		blockMaxSizeMax {

		str := "%s: The blockmaxsize option must be in between %d " +
			"and %d -- parsed [%d]"
		err := fmt.Errorf(str, funcName, blockMaxSizeMin,
			blockMaxSizeMax, cfg.BlockMaxSize)
		fmt.Fprintln(os.Stderr, err)
		fmt.Fprintln(os.Stderr, usageMessage)
		return nil, nil, err
	}

	// Limit the max orphan count to a sane vlue.
	if cfg.MaxOrphanTxs < 0 {
		str := "%s: The maxorphantx option may not be less than 0 " +
			"-- parsed [%d]"
		err := fmt.Errorf(str, funcName, cfg.MaxOrphanTxs)
		fmt.Fprintln(os.Stderr, err)
		fmt.Fprintln(os.Stderr, usageMessage)
		return nil, nil, err
	}

	// Limit the block priority and minimum block sizes to max block size.
	cfg.BlockPrioritySize = minUint32(cfg.BlockPrioritySize, cfg.BlockMaxSize)
	cfg.BlockMinSize = minUint32(cfg.BlockMinSize, cfg.BlockMaxSize)

	// Check getwork keys are valid and saved parsed versions.
	cfg.miningAddrs = make([]dcrutil.Address, 0, len(cfg.GetWorkKeys)+
		len(cfg.MiningAddrs))
	for _, strAddr := range cfg.GetWorkKeys {
		addr, err := dcrutil.DecodeAddress(strAddr,
			activeNetParams.Params)
		if err != nil {
			str := "%s: getworkkey '%s' failed to decode: %v"
			err := fmt.Errorf(str, funcName, strAddr, err)
			fmt.Fprintln(os.Stderr, err)
			fmt.Fprintln(os.Stderr, usageMessage)
			return nil, nil, err
		}
		if !addr.IsForNet(activeNetParams.Params) {
			str := "%s: getworkkey '%s' is on the wrong network"
			err := fmt.Errorf(str, funcName, strAddr)
			fmt.Fprintln(os.Stderr, err)
			fmt.Fprintln(os.Stderr, usageMessage)
			return nil, nil, err
		}
		cfg.miningAddrs = append(cfg.miningAddrs, addr)
	}

	// Check mining addresses are valid and saved parsed versions.
	for _, strAddr := range cfg.MiningAddrs {
		addr, err := dcrutil.DecodeAddress(strAddr, activeNetParams.Params)
		if err != nil {
			str := "%s: mining address '%s' failed to decode: %v"
			err := fmt.Errorf(str, funcName, strAddr, err)
			fmt.Fprintln(os.Stderr, err)
			fmt.Fprintln(os.Stderr, usageMessage)
			return nil, nil, err
		}
		if !addr.IsForNet(activeNetParams.Params) {
			str := "%s: mining address '%s' is on the wrong network"
			err := fmt.Errorf(str, funcName, strAddr)
			fmt.Fprintln(os.Stderr, err)
			fmt.Fprintln(os.Stderr, usageMessage)
			return nil, nil, err
		}
		cfg.miningAddrs = append(cfg.miningAddrs, addr)
	}

	// Ensure there is at least one mining address when the generate flag is
	// set.
	if cfg.Generate && len(cfg.MiningAddrs) == 0 {
		str := "%s: the generate flag is set, but there are no mining " +
			"addresses specified "
		err := fmt.Errorf(str, funcName)
		fmt.Fprintln(os.Stderr, err)
		fmt.Fprintln(os.Stderr, usageMessage)
		return nil, nil, err
	}

	// Add default port to all listener addresses if needed and remove
	// duplicate addresses.
	cfg.Listeners = normalizeAddresses(cfg.Listeners,
		activeNetParams.DefaultPort)

	// Add default port to all rpc listener addresses if needed and remove
	// duplicate addresses.
	cfg.RPCListeners = normalizeAddresses(cfg.RPCListeners,
		activeNetParams.rpcPort)

	// Only allow TLS to be disabled if the RPC is bound to localhost
	// addresses.
	if !cfg.DisableRPC && cfg.DisableTLS {
		allowedTLSListeners := map[string]struct{}{
			"localhost": struct{}{},
			"127.0.0.1": struct{}{},
			"::1":       struct{}{},
		}
		for _, addr := range cfg.RPCListeners {
			host, _, err := net.SplitHostPort(addr)
			if err != nil {
				str := "%s: RPC listen interface '%s' is " +
					"invalid: %v"
				err := fmt.Errorf(str, funcName, addr, err)
				fmt.Fprintln(os.Stderr, err)
				fmt.Fprintln(os.Stderr, usageMessage)
				return nil, nil, err
			}
			if _, ok := allowedTLSListeners[host]; !ok {
				str := "%s: the --notls option may not be used " +
					"when binding RPC to non localhost " +
					"addresses: %s"
				err := fmt.Errorf(str, funcName, addr)
				fmt.Fprintln(os.Stderr, err)
				fmt.Fprintln(os.Stderr, usageMessage)
				return nil, nil, err
			}
		}
	}

	// Add default port to all added peer addresses if needed and remove
	// duplicate addresses.
	cfg.AddPeers = normalizeAddresses(cfg.AddPeers,
		activeNetParams.DefaultPort)
	cfg.ConnectPeers = normalizeAddresses(cfg.ConnectPeers,
		activeNetParams.DefaultPort)

	// Tor stream isolation requires either proxy or onion proxy to be set.
	if cfg.TorIsolation && cfg.Proxy == "" && cfg.OnionProxy == "" {
		str := "%s: Tor stream isolation requires either proxy or " +
			"onionproxy to be set"
		err := fmt.Errorf(str, funcName)
		fmt.Fprintln(os.Stderr, err)
		fmt.Fprintln(os.Stderr, usageMessage)
		return nil, nil, err
	}

	// Setup dial and DNS resolution (lookup) functions depending on the
	// specified options.  The default is to use the standard net.Dial
	// function as well as the system DNS resolver.  When a proxy is
	// specified, the dial function is set to the proxy specific dial
	// function and the lookup is set to use tor (unless --noonion is
	// specified in which case the system DNS resolver is used).
	cfg.dial = net.Dial
	cfg.lookup = net.LookupIP
	if cfg.Proxy != "" {
		_, _, err := net.SplitHostPort(cfg.Proxy)
		if err != nil {
			str := "%s: Proxy address '%s' is invalid: %v"
			err := fmt.Errorf(str, funcName, cfg.Proxy, err)
			fmt.Fprintln(os.Stderr, err)
			fmt.Fprintln(os.Stderr, usageMessage)
			return nil, nil, err
		}

		if cfg.TorIsolation &&
			(cfg.ProxyUser != "" || cfg.ProxyPass != "") {
			dcrdLog.Warn("Tor isolation set -- overriding " +
				"specified proxy user credentials")
		}

		proxy := &socks.Proxy{
			Addr:         cfg.Proxy,
			Username:     cfg.ProxyUser,
			Password:     cfg.ProxyPass,
			TorIsolation: cfg.TorIsolation,
		}
		cfg.dial = proxy.Dial
		if !cfg.NoOnion {
			cfg.lookup = func(host string) ([]net.IP, error) {
				return torLookupIP(host, cfg.Proxy)
			}
		}
	}

	// Setup onion address dial and DNS resolution (lookup) functions
	// depending on the specified options.  The default is to use the
	// same dial and lookup functions selected above.  However, when an
	// onion-specific proxy is specified, the onion address dial and
	// lookup functions are set to use the onion-specific proxy while
	// leaving the normal dial and lookup functions as selected above.
	// This allows .onion address traffic to be routed through a different
	// proxy than normal traffic.
	if cfg.OnionProxy != "" {
		_, _, err := net.SplitHostPort(cfg.OnionProxy)
		if err != nil {
			str := "%s: Onion proxy address '%s' is invalid: %v"
			err := fmt.Errorf(str, funcName, cfg.OnionProxy, err)
			fmt.Fprintln(os.Stderr, err)
			fmt.Fprintln(os.Stderr, usageMessage)
			return nil, nil, err
		}

		if cfg.TorIsolation &&
			(cfg.OnionProxyUser != "" || cfg.OnionProxyPass != "") {
			dcrdLog.Warn("Tor isolation set -- overriding " +
				"specified onionproxy user credentials ")
		}

		cfg.oniondial = func(a, b string) (net.Conn, error) {
			proxy := &socks.Proxy{
				Addr:         cfg.OnionProxy,
				Username:     cfg.OnionProxyUser,
				Password:     cfg.OnionProxyPass,
				TorIsolation: cfg.TorIsolation,
			}
			return proxy.Dial(a, b)
		}
		cfg.onionlookup = func(host string) ([]net.IP, error) {
			return torLookupIP(host, cfg.OnionProxy)
		}
	} else {
		cfg.oniondial = cfg.dial
		cfg.onionlookup = cfg.lookup
	}

	// Specifying --noonion means the onion address dial and DNS resolution
	// (lookup) functions result in an error.
	if cfg.NoOnion {
		cfg.oniondial = func(a, b string) (net.Conn, error) {
			return nil, errors.New("tor has been disabled")
		}
		cfg.onionlookup = func(a string) ([]net.IP, error) {
			return nil, errors.New("tor has been disabled")
		}
	}

	// Warn about missing config file only after all other configuration is
	// done.  This prevents the warning on help messages and invalid
	// options.  Note this should go directly before the return.
	if configFileError != nil {
		dcrdLog.Warnf("%v", configFileError)
	}

	return &cfg, remainingArgs, nil
}

// dcrdDial connects to the address on the named network using the appropriate
// dial function depending on the address and configuration options.  For
// example, .onion addresses will be dialed using the onion specific proxy if
// one was specified, but will otherwise use the normal dial function (which
// could itself use a proxy or not).
func dcrdDial(network, address string) (net.Conn, error) {
	if strings.HasSuffix(address, ".onion") {
		return cfg.oniondial(network, address)
	}
	return cfg.dial(network, address)
}

// dcrdLookup returns the correct DNS lookup function to use depending on the
// passed host and configuration options.  For example, .onion addresses will be
// resolved using the onion specific proxy if one was specified, but will
// otherwise treat the normal proxy as tor unless --noonion was specified in
// which case the lookup will fail.  Meanwhile, normal IP addresses will be
// resolved using tor if a proxy was specified unless --noonion was also
// specified in which case the normal system DNS resolver will be used.
func dcrdLookup(host string) ([]net.IP, error) {
	if strings.HasSuffix(host, ".onion") {
		return cfg.onionlookup(host)
	}
	return cfg.lookup(host)
}<|MERGE_RESOLUTION|>--- conflicted
+++ resolved
@@ -1,5 +1,5 @@
 // Copyright (c) 2013-2014 The btcsuite developers
-// Copyright (c) 2015 The Decred developers
+// Copyright (c) 2015-2016 The Decred developers
 // Use of this source code is governed by an ISC
 // license that can be found in the LICENSE file.
 
@@ -66,9 +66,6 @@
 // to parse and execute service commands specified via the -s flag.
 var runServiceCommand func(string) error
 
-<<<<<<< HEAD
-// config defines the configuration options for dcrd.
-=======
 // minUint32 is a helper function to return the minimum of two uint32s.
 // This avoids a math import and the need to cast to floats.
 func minUint32(a, b uint32) uint32 {
@@ -78,8 +75,7 @@
 	return b
 }
 
-// config defines the configuration options for btcd.
->>>>>>> aa03d68e
+// config defines the configuration options for dcrd.
 //
 // See loadConfig for details on the configuration load process.
 type config struct {
