--- conflicted
+++ resolved
@@ -330,7 +330,6 @@
 	missedTickets       []chainhash.Hash
 	curPrevHash         chainhash.Hash
 	pastMedianTime      time.Time
-	pastMedianTimeErr   error
 	stakeVersion        uint32
 }
 
@@ -465,24 +464,13 @@
 
 	b.chainState.newestHash = newestHash
 	b.chainState.newestHeight = newestHeight
-<<<<<<< HEAD
-	medianTime, err := b.chain.CalcPastMedianTime()
-	if err != nil {
-		b.chainState.pastMedianTimeErr = err
-	} else {
-		b.chainState.pastMedianTime = medianTime
-	}
-
+	b.chainState.pastMedianTime = b.chain.BestSnapshot().MedianTime
 	b.chainState.nextFinalState = finalState
 	b.chainState.nextPoolSize = poolSize
 	b.chainState.nextStakeDifficulty = nextStakeDiff
 	b.chainState.winningTickets = winningTickets
 	b.chainState.missedTickets = missedTickets
 	b.chainState.curPrevHash = curPrevHash
-=======
-	b.chainState.pastMedianTime = b.chain.BestSnapshot().MedianTime
-	b.chainState.pastMedianTimeErr = nil
->>>>>>> 1cba5c8f
 }
 
 // findNextHeaderCheckpoint returns the next checkpoint after the passed height.
