--- conflicted
+++ resolved
@@ -198,40 +198,6 @@
 			err)
 		return
 	}
-<<<<<<< HEAD
-	for i, test := range tests {
-		// Skip comments
-		if len(test) == 1 {
-			continue
-		}
-		name, err := testName(test)
-		if err != nil {
-			t.Errorf("TestBitcoindInvalidTests: invalid test #%d",
-				i)
-			continue
-		}
-		scriptSig, err := parseShortForm(test[0])
-		if err != nil {
-			t.Errorf("%s: can't parse scriptSig; %v", name, err)
-			continue
-		}
-		scriptPubKey, err := parseShortForm(test[1])
-		if err != nil {
-			t.Errorf("%s: can't parse scriptPubkey; %v", name, err)
-			continue
-		}
-		flags, err := parseScriptFlags(test[2])
-		if err != nil {
-			t.Errorf("%s: %v", name, err)
-			continue
-		}
-		tx := createSpendingTx(scriptSig, scriptPubKey)
-		vm, err := NewEngine(scriptPubKey, tx, 0, flags, 0)
-		if err == nil {
-			if err := vm.Execute(); err == nil {
-				t.Errorf("%s test succeeded when it "+
-					"should have failed\n", name)
-=======
 	sigCache := NewSigCache(10)
 	sigCacheToggle := []bool{true, false}
 	for _, useSigCache := range sigCacheToggle {
@@ -265,9 +231,11 @@
 
 			var vm *Engine
 			if useSigCache {
-				vm, err = NewEngine(scriptPubKey, tx, 0, flags, sigCache)
+				vm, err = NewEngine(scriptPubKey, tx, 0, flags,
+					0, sigCache)
 			} else {
-				vm, err = NewEngine(scriptPubKey, tx, 0, flags, nil)
+				vm, err = NewEngine(scriptPubKey, tx, 0, flags,
+					0, nil)
 			}
 
 			if err == nil {
@@ -276,7 +244,6 @@
 						"should have failed\n", name)
 				}
 				continue
->>>>>>> 0029905d
 			}
 		}
 	}
@@ -298,44 +265,6 @@
 			err)
 		return
 	}
-<<<<<<< HEAD
-	for i, test := range tests {
-		// Skip comments
-		if len(test) == 1 {
-			continue
-		}
-		name, err := testName(test)
-		if err != nil {
-			t.Errorf("TestBitcoindValidTests: invalid test #%d",
-				i)
-			continue
-		}
-		scriptSig, err := parseShortForm(test[0])
-		if err != nil {
-			t.Errorf("%s: can't parse scriptSig; %v", name, err)
-			continue
-		}
-		scriptPubKey, err := parseShortForm(test[1])
-		if err != nil {
-			t.Errorf("%s: can't parse scriptPubkey; %v", name, err)
-			continue
-		}
-		flags, err := parseScriptFlags(test[2])
-		if err != nil {
-			t.Errorf("%s: %v", name, err)
-			continue
-		}
-		tx := createSpendingTx(scriptSig, scriptPubKey)
-		vm, err := NewEngine(scriptPubKey, tx, 0, flags, 0)
-		if err != nil {
-			t.Errorf("%s failed to create script: %v", name, err)
-			continue
-		}
-		err = vm.Execute()
-		if err != nil {
-			t.Errorf("test %v:%s failed to execute: %v", i, name, err)
-			continue
-=======
 	sigCache := NewSigCache(10)
 	sigCacheToggle := []bool{true, false}
 	for _, useSigCache := range sigCacheToggle {
@@ -369,9 +298,11 @@
 
 			var vm *Engine
 			if useSigCache {
-				vm, err = NewEngine(scriptPubKey, tx, 0, flags, sigCache)
+				vm, err = NewEngine(scriptPubKey, tx, 0, flags,
+					0, sigCache)
 			} else {
-				vm, err = NewEngine(scriptPubKey, tx, 0, flags, nil)
+				vm, err = NewEngine(scriptPubKey, tx, 0, flags,
+					0, nil)
 			}
 
 			if err != nil {
@@ -383,7 +314,6 @@
 				t.Errorf("%s failed to execute: %v", name, err)
 				continue
 			}
->>>>>>> 0029905d
 		}
 	}
 }
@@ -518,11 +448,8 @@
 			// These are meant to fail, so as soon as the first
 			// input fails the transaction has failed. (some of the
 			// test txns have good inputs, too..
-<<<<<<< HEAD
-			vm, err := NewEngine(pkScript, tx.MsgTx(), k, flags, 0)
-=======
-			vm, err := NewEngine(pkScript, tx.MsgTx(), k, flags, nil)
->>>>>>> 0029905d
+			vm, err := NewEngine(pkScript, tx.MsgTx(), k, flags, 0,
+				nil)
 			if err != nil {
 				continue testloop
 			}
@@ -663,11 +590,8 @@
 					k, i, test)
 				continue testloop
 			}
-<<<<<<< HEAD
-			vm, err := NewEngine(pkScript, tx.MsgTx(), k, flags, 0)
-=======
-			vm, err := NewEngine(pkScript, tx.MsgTx(), k, flags, nil)
->>>>>>> 0029905d
+			vm, err := NewEngine(pkScript, tx.MsgTx(), k, flags, 0,
+				nil)
 			if err != nil {
 				t.Errorf("test (%d:%v:%d) failed to create "+
 					"script: %v", i, test, k, err)
