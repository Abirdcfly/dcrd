--- conflicted
+++ resolved
@@ -544,19 +544,11 @@
 	GetKey(dcrutil.Address) (chainec.PrivateKey, bool, error)
 }
 
-<<<<<<< HEAD
 // KeyClosure implements ScriptDB with a closure
-type KeyClosure func(dcrutil.Address) (chainec.PrivateKey, bool, error)
+type KeyClosure func(dcrutil.Address) (*chainec.PrivateKey, bool, error)
 
 // GetKey implements KeyDB by returning the result of calling the closure
-func (kc KeyClosure) GetKey(address dcrutil.Address) (chainec.PrivateKey,
-=======
-// KeyClosure implements KeyDB with a closure.
-type KeyClosure func(btcutil.Address) (*btcec.PrivateKey, bool, error)
-
-// GetKey implements KeyDB by returning the result of calling the closure.
-func (kc KeyClosure) GetKey(address btcutil.Address) (*btcec.PrivateKey,
->>>>>>> 0280fa02
+func (kc KeyClosure) GetKey(address dcrutil.Address) (*chainec.PrivateKey,
 	bool, error) {
 	return kc(address)
 }
@@ -567,19 +559,11 @@
 	GetScript(dcrutil.Address) ([]byte, error)
 }
 
-<<<<<<< HEAD
 // ScriptClosure implements ScriptDB with a closure
 type ScriptClosure func(dcrutil.Address) ([]byte, error)
 
 // GetScript implements ScriptDB by returning the result of calling the closure
 func (sc ScriptClosure) GetScript(address dcrutil.Address) ([]byte, error) {
-=======
-// ScriptClosure implements ScriptDB with a closure.
-type ScriptClosure func(btcutil.Address) ([]byte, error)
-
-// GetScript implements ScriptDB by returning the result of calling the closure.
-func (sc ScriptClosure) GetScript(address btcutil.Address) ([]byte, error) {
->>>>>>> 0280fa02
 	return sc(address)
 }
 
